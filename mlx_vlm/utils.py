--- conflicted
+++ resolved
@@ -733,16 +733,11 @@
         inputs = processor(prompts, loaded_images, return_tensors="np", padding=True)
         pixel_values = mx.array(inputs["pixel_values"])
         input_ids = mx.array(inputs["input_ids"])
-<<<<<<< HEAD
         masks = mx.array(inputs["attention_mask"])
-
-    return input_ids, pixel_values, masks
-=======
-        mask = mx.array(inputs["attention_mask"])
         if "image_sizes" in inputs:
             return input_ids, pixel_values, inputs["image_sizes"]
-    return input_ids, pixel_values, mask
->>>>>>> 3d29a205
+
+    return input_ids, pixel_values, masks
 
 
 def generate_step(
