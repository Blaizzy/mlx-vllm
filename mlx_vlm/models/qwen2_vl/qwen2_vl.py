--- conflicted
+++ resolved
@@ -79,10 +79,6 @@
 
         # Positions of <image> tokens in input_ids, assuming batch size is 1
         image_positions = input_ids == image_token_index
-<<<<<<< HEAD
-        image_indices = np.where(image_positions)[1].tolist()
-        inputs_embeds[:, image_indices, :] = image_features
-=======
         if mx.sum(image_positions) == 0:
             image_positions = input_ids == video_token_index
 
@@ -92,7 +88,6 @@
         inputs_embeds = mx.where(
             image_positions[:, :, None], image_features, inputs_embeds
         )
->>>>>>> 62bb0ee2
 
         return inputs_embeds
 
